from flask import request, Blueprint
import sys, traceback
import os
import re
from prometheus_client import Counter

from webhook.request_helper import validate, responses

bp = Blueprint("namespace-webhook", __name__)

# define what we track, declare Counter, how many times this route is accessed
TOTAL_NAMESPACE = Counter('webhook_namespace_validation_total', 'The total number of namespace validation requests')
DENIED_NAMESPACE = Counter('webhook_namespace_validation_denied', 'The total number of namespace validation requests denied')


@bp.route('/namespace-validation', methods=['POST'])
def handle_request():
  # inc total namespace counter
  TOTAL_NAMESPACE.inc()
  debug = os.getenv("DEBUG_NAMESPACE_VALIDATION", "False")
  debug = (debug == "True")

  if debug:
    print("REQUEST BODY => {}".format(request.json))

  valid = True
  try:
    valid = validate.validate_request_structure(request.json)
  except Exception:
    valid = False

  if not valid:
    # inc denied namespace counter
    DENIED_NAMESPACE.inc()
    return responses.response_invalid()
  
  return get_response(request, debug)


def get_response(req, debug=False):
  try:
    body_dict = req.json['request']
<<<<<<< HEAD
    requester_group_memberships = []
    if 'userInfo' in body_dict:
      if 'groups' in body_dict['userInfo']:
        requester_group_memberships = body_dict['userInfo']['groups']
    else:
      return responses.response_invalid()
    if "dedicated-admins" in requester_group_memberships:
      requested_ns = body_dict['namespace']
      privileged_namespace_re = '(^kube-.*|^openshift.*|^ops-health-monitoring$|^management-infra$|^default$|^logging$|^sre-app-check$|^redhat-.*)'
      # match will return a match object if the namespace matches the regex, or None if the namespace doesn't match the regex
      if re.match(privileged_namespace_re, requested_ns) is not None:
        DENIED_NAMESPACE.inc()
        return responses.response_deny(req=body_dict, msg="You cannot update the privileged namespace {}.".format(requested_ns))
      else:
=======
    userinfo = body_dict['userInfo']
    requester_group_memberships = userinfo['groups']
    privileged_namespace_re = '(^kube.*|^openshift.*|^default$|^redhat.*)'
    requested_ns = body_dict['namespace']
    cluster_admin_users = ["kube:admin", "system:admin"]

    # check to see if requester is a serviceAccount in a privileged NS
    # if so, SA can edit any namespace
    # re.match will return a match object if the namespace matches the regex,
    # or None if the string doesn't match the regex
    privileged_serviceaccount_re = '^system:serviceaccounts:(kube.*|openshift.*|default|redhat.*)'
    for group in requester_group_memberships:
      if re.match(privileged_serviceaccount_re, group) is not None:
>>>>>>> 00f1cc79
        return responses.response_allow(req=body_dict)
      
    # check to see if user in layered-sre-cluster-admins group
    # if so, user can edit privileged namespaces matching '^redhat.*'
    if (re.match('^redhat.*', requested_ns) is not None and
        "layered-sre-cluster-admins" in requester_group_memberships):
      return responses.response_allow(req=body_dict)

    # check to see if the NS is privileged. if it is, we only want SRE,
    # kube:admin, and system:admin editing it
    if re.match(privileged_namespace_re, requested_ns) is not None:
      if ("osd-sre-admins" in requester_group_memberships or
          "osd-sre-cluster-admins" in requester_group_memberships or
          userinfo['username'] in cluster_admin_users):
        return responses.response_allow(req=body_dict)
      else:
        DENIED_NAMESPACE.inc()
        return responses.response_deny(req=body_dict, msg="You cannot update the privileged namespace {}.".format(requested_ns))

    # if we're here, the requested NS is not a privileged NS, and webhook can
    # allow RBAC to handle whether user is permitted to edit NS or not
    return responses.response_allow(req=body_dict)

  except Exception:
    print("Exception:")
    print("-" * 60)
    traceback.print_exc(file=sys.stdout)
    return responses.response_invalid()<|MERGE_RESOLUTION|>--- conflicted
+++ resolved
@@ -40,22 +40,6 @@
 def get_response(req, debug=False):
   try:
     body_dict = req.json['request']
-<<<<<<< HEAD
-    requester_group_memberships = []
-    if 'userInfo' in body_dict:
-      if 'groups' in body_dict['userInfo']:
-        requester_group_memberships = body_dict['userInfo']['groups']
-    else:
-      return responses.response_invalid()
-    if "dedicated-admins" in requester_group_memberships:
-      requested_ns = body_dict['namespace']
-      privileged_namespace_re = '(^kube-.*|^openshift.*|^ops-health-monitoring$|^management-infra$|^default$|^logging$|^sre-app-check$|^redhat-.*)'
-      # match will return a match object if the namespace matches the regex, or None if the namespace doesn't match the regex
-      if re.match(privileged_namespace_re, requested_ns) is not None:
-        DENIED_NAMESPACE.inc()
-        return responses.response_deny(req=body_dict, msg="You cannot update the privileged namespace {}.".format(requested_ns))
-      else:
-=======
     userinfo = body_dict['userInfo']
     requester_group_memberships = userinfo['groups']
     privileged_namespace_re = '(^kube.*|^openshift.*|^default$|^redhat.*)'
@@ -69,7 +53,6 @@
     privileged_serviceaccount_re = '^system:serviceaccounts:(kube.*|openshift.*|default|redhat.*)'
     for group in requester_group_memberships:
       if re.match(privileged_serviceaccount_re, group) is not None:
->>>>>>> 00f1cc79
         return responses.response_allow(req=body_dict)
       
     # check to see if user in layered-sre-cluster-admins group
@@ -97,4 +80,5 @@
     print("Exception:")
     print("-" * 60)
     traceback.print_exc(file=sys.stdout)
+    DENIED_NAMESPACE.inc()
     return responses.response_invalid()